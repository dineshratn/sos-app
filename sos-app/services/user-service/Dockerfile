# Multi-stage build for User Service

# Stage 1: Build
FROM node:20-alpine AS builder

WORKDIR /app

# Copy package files
COPY package*.json ./
COPY tsconfig.json ./

# Install dependencies
<<<<<<< HEAD
RUN npm ci --only=production && \
    npm cache clean --force
=======
RUN npm install
>>>>>>> 1e161e87

# Copy source code
COPY src ./src

# Build TypeScript
RUN npm install -g typescript && \
    npm run build

# Stage 2: Production
FROM node:20-alpine

WORKDIR /app

# Create non-root user
RUN addgroup -g 1001 -S nodejs && \
    adduser -S nodejs -u 1001

<<<<<<< HEAD
# Copy built application
COPY --from=builder --chown=nodejs:nodejs /app/dist ./dist
COPY --from=builder --chown=nodejs:nodejs /app/node_modules ./node_modules
COPY --from=builder --chown=nodejs:nodejs /app/package*.json ./
=======
# Copy package files
COPY package*.json ./

# Install only production dependencies
RUN npm install --only=production && \
    npm cache clean --force

# Copy built application from builder
COPY --from=builder /app/dist ./dist

# Copy database migrations
COPY src/migrations ./dist/migrations
>>>>>>> 1e161e87

# Create logs directory
RUN mkdir -p logs && chown nodejs:nodejs logs

# Switch to non-root user
USER nodejs

# Expose port
EXPOSE 3002

# Health check
HEALTHCHECK --interval=30s --timeout=10s --start-period=40s --retries=3 \
  CMD node -e "require('http').get('http://localhost:3002/health', (r) => {process.exit(r.statusCode === 200 ? 0 : 1)})"

# Start application
CMD ["node", "dist/index.js"]<|MERGE_RESOLUTION|>--- conflicted
+++ resolved
@@ -1,4 +1,4 @@
-# Multi-stage build for User Service
+# Multi-stage Dockerfile for User Service
 
 # Stage 1: Build
 FROM node:20-alpine AS builder
@@ -10,35 +10,24 @@
 COPY tsconfig.json ./
 
 # Install dependencies
-<<<<<<< HEAD
-RUN npm ci --only=production && \
-    npm cache clean --force
-=======
 RUN npm install
->>>>>>> 1e161e87
 
 # Copy source code
 COPY src ./src
 
 # Build TypeScript
-RUN npm install -g typescript && \
-    npm run build
+RUN npm run build
 
 # Stage 2: Production
 FROM node:20-alpine
 
+# Set working directory
 WORKDIR /app
 
 # Create non-root user
 RUN addgroup -g 1001 -S nodejs && \
     adduser -S nodejs -u 1001
 
-<<<<<<< HEAD
-# Copy built application
-COPY --from=builder --chown=nodejs:nodejs /app/dist ./dist
-COPY --from=builder --chown=nodejs:nodejs /app/node_modules ./node_modules
-COPY --from=builder --chown=nodejs:nodejs /app/package*.json ./
-=======
 # Copy package files
 COPY package*.json ./
 
@@ -51,10 +40,9 @@
 
 # Copy database migrations
 COPY src/migrations ./dist/migrations
->>>>>>> 1e161e87
 
-# Create logs directory
-RUN mkdir -p logs && chown nodejs:nodejs logs
+# Change ownership to nodejs user
+RUN chown -R nodejs:nodejs /app
 
 # Switch to non-root user
 USER nodejs
@@ -63,7 +51,7 @@
 EXPOSE 3002
 
 # Health check
-HEALTHCHECK --interval=30s --timeout=10s --start-period=40s --retries=3 \
+HEALTHCHECK --interval=30s --timeout=3s --start-period=10s --retries=3 \
   CMD node -e "require('http').get('http://localhost:3002/health', (r) => {process.exit(r.statusCode === 200 ? 0 : 1)})"
 
 # Start application
